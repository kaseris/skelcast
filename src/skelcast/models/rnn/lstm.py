import torch
import torch.nn as nn

from skelcast.models import SkelcastModule

<<<<<<< HEAD
class SimpleLSTMRegressor(nn.Module):
=======
class SimpleLSTMRegressor(SkelcastModule):
>>>>>>> 49cde899
    def __init__(self,
                 hidden_size,
                 num_layers,
                 batch_first: bool = True,
                 num_bodies: int = 1,
                 n_joints: int = 25,
                 n_dims: int = 3) -> None:
        super().__init__()
        self.num_bodies = num_bodies
        self.n_joints = n_joints
        self.n_dims = n_dims
        input_size = self.num_bodies * self.n_joints * self.n_dims
        self.lstm = nn.LSTM(input_size=input_size, hidden_size=hidden_size, num_layers=num_layers,
                            batch_first=batch_first)
        self.linear = nn.Linear(in_features=hidden_size, out_features=input_size)
        self.criterion = nn.MSELoss(reduction='mean')
    
    def forward(self, x: torch.Tensor,
                y: torch.Tensor = None):
        assert x.ndim == 5, f'`x` must be a 5-dimensional tensor. Found {x.ndim} dimension(s).'
        batch_size, context_size, num_bodies, n_joints, n_dims = x.shape
        assert num_bodies == self.num_bodies, f'The number of bodies in the position 2 of the tensor is {num_bodies}, but it should be {self.num_bodies}'
        assert n_joints == self.n_joints, f'The number of bodies in the position 3 of the tensor is {n_joints}, but it should be {self.n_joints}'
        assert n_dims == self.n_dims, f'The number of bodies in the position 3 of the tensor is {n_dims}, but it should be {self.n_dims}'

        x = x.view(batch_size, context_size, num_bodies * n_joints * n_dims)
        out, _ = self.lstm(x)
        out = self.linear(out)
        if y is not None:
            y = y.view(batch_size, context_size, num_bodies * n_joints * n_dims)
            loss = self.criterion(out, y)
            return out, loss
<<<<<<< HEAD
        return out
=======
        return out

    def training_step(self, x: torch.Tensor, y: torch.Tensor):
        out, loss = self(x, y)
        return {'out': out, 'loss': loss}
    
    @torch.no_grad()
    def validation_step(self, x, y):
        out, loss = self(x, y)
        return {'out': out, 'loss': loss}
    
>>>>>>> 49cde899
<|MERGE_RESOLUTION|>--- conflicted
+++ resolved
@@ -3,11 +3,7 @@
 
 from skelcast.models import SkelcastModule
 
-<<<<<<< HEAD
-class SimpleLSTMRegressor(nn.Module):
-=======
 class SimpleLSTMRegressor(SkelcastModule):
->>>>>>> 49cde899
     def __init__(self,
                  hidden_size,
                  num_layers,
@@ -40,9 +36,6 @@
             y = y.view(batch_size, context_size, num_bodies * n_joints * n_dims)
             loss = self.criterion(out, y)
             return out, loss
-<<<<<<< HEAD
-        return out
-=======
         return out
 
     def training_step(self, x: torch.Tensor, y: torch.Tensor):
@@ -53,5 +46,4 @@
     def validation_step(self, x, y):
         out, loss = self(x, y)
         return {'out': out, 'loss': loss}
-    
->>>>>>> 49cde899
+    